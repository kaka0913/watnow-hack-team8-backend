--- conflicted
+++ resolved
@@ -30,7 +30,6 @@
 
 // FindCombinations はグルメテーマの詳細なシナリオロジックに基づいて組み合わせを生成する
 func (s *GourmetStrategy) FindCombinations(ctx context.Context, scenario string, userLocation model.LatLng) ([][]*model.POI, error) {
-<<<<<<< HEAD
 	switch scenario {
 	case model.ScenarioCafeHopping:
 		return s.findCafeHoppingCombinations(ctx, userLocation)
@@ -67,10 +66,6 @@
 	}
 
 	cafes, err := s.poiRepo.FindNearbyByCategories(ctx, searchLocation, []string{"カフェ"}, 1000, 10)
-=======
-	// NOTE: 一時的な実装 - 将来的にはシナリオごとの詳細ロジックを実装
-	candidates, err := s.poiRepo.FindNearbyByCategories(ctx, userLocation, model.GetGourmetCategories(), 1500, 10)
->>>>>>> 8969010f
 	if err != nil {
 		return nil, fmt.Errorf("カフェ検索に失敗: %w", err)
 	}
@@ -338,7 +333,6 @@
 
 // FindCombinationsWithDestination は目的地を含むルート組み合わせを見つける
 func (s *GourmetStrategy) FindCombinationsWithDestination(ctx context.Context, scenario string, userLocation model.LatLng, destination model.LatLng) ([][]*model.POI, error) {
-<<<<<<< HEAD
 	switch scenario {
 	case model.ScenarioCafeHopping:
 		return s.findCafeHoppingWithDestination(ctx, userLocation, destination)
@@ -525,10 +519,6 @@
 	// ルート後半にある、1軒目とは種類の違うスイーツが楽しめるカフェや商店を2つ目に選択
 	sweetSpot1Location := sweetSpot1.ToLatLng()
 	sweetSpots2, err := s.poiRepo.FindNearbyByCategories(ctx, sweetSpot1Location, []string{"カフェ", "商店"}, 1000, 10)
-=======
-	// NOTE: 一時的な実装 - 将来的にはシナリオごとの詳細ロジックを実装
-	candidates, err := s.poiRepo.FindNearbyByCategories(ctx, userLocation, model.GetGourmetCategories(), 1500, 10)
->>>>>>> 8969010f
 	if err != nil {
 		return nil, fmt.Errorf("後半のスイーツスポット検索に失敗: %w", err)
 	}
@@ -548,26 +538,5 @@
 		}
 	}
 
-<<<<<<< HEAD
-	return combinations, nil
-}
-
-// GetTargetCategories は指定されたシナリオで検索対象となるPOIカテゴリを取得する
-func (s *GourmetStrategy) GetTargetCategories(scenario string) []string {
-	switch scenario {
-	case model.ScenarioCafeHopping:
-		return []string{"書店", "雑貨店", "カフェ", "公園", "ベーカリー"}
-	case model.ScenarioBakeryTour:
-		return []string{"ベーカリー", "公園"}
-	case model.ScenarioLocalGourmet:
-		return []string{"カフェ", "レストラン", "食品店", "商店", "公園", "観光名所"}
-	case model.ScenarioSweetJourney:
-		return []string{"カフェ", "雑貨店", "商店"}
-	default:
-		return []string{"カフェ", "ベーカリー"}
-	}
-=======
-	combination := []*model.POI{candidates[0], candidates[1], destinationPOIs[0]}
-	return [][]*model.POI{combination}, nil
->>>>>>> 8969010f
+	return combinations, nil
 }